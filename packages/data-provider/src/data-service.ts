--- conflicted
+++ resolved
@@ -10,11 +10,8 @@
 import request from './request';
 import * as s from './schemas';
 import * as r from './roles';
-<<<<<<< HEAD
 import * as mc from './types/mcp';
-=======
 import * as permissions from './accessPermissions';
->>>>>>> a6fd32a1
 
 export function revokeUserKey(name: string): Promise<unknown> {
   return request.delete(endpoints.revokeUserKey(name));
@@ -922,14 +919,13 @@
   return request.post(endpoints.memories(), data);
 };
 
-<<<<<<< HEAD
 export const respondToElicitation = (
   elicitationId: string,
   response: mc.ElicitationResponse,
 ): Promise<{ success: boolean; message: string }> => {
   return request.post(`/api/mcp/elicitations/${elicitationId}/respond`, response);
 };
-=======
+
 export function searchPrincipals(
   params: q.PrincipalSearchParams,
 ): Promise<q.PrincipalSearchResponse> {
@@ -967,5 +963,4 @@
 // SharePoint Graph API Token
 export function getGraphApiToken(params: q.GraphTokenParams): Promise<q.GraphTokenResponse> {
   return request.get(endpoints.graphToken(params.scopes));
-}
->>>>>>> a6fd32a1
+}