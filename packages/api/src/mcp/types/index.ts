import { z } from 'zod';
import {
  SSEOptionsSchema,
  MCPOptionsSchema,
  MCPServersSchema,
  StdioOptionsSchema,
  WebSocketOptionsSchema,
  StreamableHTTPOptionsSchema,
} from 'librechat-data-provider';
import type { TPlugin, TUser } from 'librechat-data-provider';
import type * as t from '@modelcontextprotocol/sdk/types.js';
import type { TokenMethods } from '@librechat/data-schemas';
import type { FlowStateManager } from '~/flow/manager';
import type { JsonSchemaType } from '~/types/zod';
<<<<<<< HEAD
import {
  ElicitationActionSchema,
  ElicitationPropertySchema,
  ElicitationRequestSchemaSchema,
  ElicitationCreateRequestSchema,
  ElicitationResponseSchema,
  ElicitationStateSchema,
} from '../zod';
=======
import type { RequestBody } from '~/types/http';
import type * as o from '~/mcp/oauth/types';
>>>>>>> a6fd32a1

export type StdioOptions = z.infer<typeof StdioOptionsSchema>;
export type WebSocketOptions = z.infer<typeof WebSocketOptionsSchema>;
export type SSEOptions = z.infer<typeof SSEOptionsSchema>;
export type StreamableHTTPOptions = z.infer<typeof StreamableHTTPOptionsSchema>;
export type MCPOptions = z.infer<typeof MCPOptionsSchema> & {
  customUserVars?: Record<
    string,
    {
      title: string;
      description: string;
    }
  >;
};
export type MCPServers = z.infer<typeof MCPServersSchema>;
export interface MCPResource {
  uri: string;
  name: string;
  description?: string;
  mimeType?: string;
}
export interface LCTool {
  name: string;
  description?: string;
  parameters: JsonSchemaType;
}

export interface LCFunctionTool {
  type: 'function';
  ['function']: LCTool;
}

export type LCAvailableTools = Record<string, LCFunctionTool>;
export type LCManifestTool = TPlugin;
export type LCToolManifest = TPlugin[];
export interface MCPPrompt {
  name: string;
  description?: string;
  arguments?: Array<{ name: string }>;
}

export type ConnectionState = 'disconnected' | 'connecting' | 'connected' | 'error';

export type MCPTool = z.infer<typeof t.ToolSchema>;
export type MCPToolListResponse = z.infer<typeof t.ListToolsResultSchema>;
export type ToolContentPart = t.TextContent | t.ImageContent | t.EmbeddedResource | t.AudioContent;
export type ImageContent = Extract<ToolContentPart, { type: 'image' }>;
export type MCPToolCallResponse =
  | undefined
  | {
      _meta?: Record<string, unknown>;
      content?: Array<ToolContentPart>;
      isError?: boolean;
    };

export type Provider = 'google' | 'anthropic' | 'openAI';

export type FormattedContent =
  | {
      type: 'text';
      text: string;
    }
  | {
      type: 'image';
      inlineData: {
        mimeType: string;
        data: string;
      };
    }
  | {
      type: 'image';
      source: {
        type: 'base64';
        media_type: string;
        data: string;
      };
    }
  | {
      type: 'image_url';
      image_url: {
        url: string;
      };
    };

export type FormattedContentResult = [
  string | FormattedContent[],
  undefined | { content: FormattedContent[] },
];

export type ImageFormatter = (item: ImageContent) => FormattedContent;

export type FormattedToolResponse = [
  string | FormattedContent[],
  { content: FormattedContent[] } | undefined,
];

<<<<<<< HEAD
// Elicitation types
export type ElicitationAction = 'accept' | 'decline' | 'cancel';

export interface ElicitationPropertySchema {
  type: 'string' | 'number' | 'integer' | 'boolean';
  title?: string;
  description?: string;
  minLength?: number;
  maxLength?: number;
  minimum?: number;
  maximum?: number;
  format?: 'email' | 'uri' | 'date' | 'date-time';
  default?: string | number | boolean;
  enum?: string[];
  enumNames?: string[];
}

export interface ElicitationRequestSchema {
  type: 'object';
  properties: Record<string, ElicitationPropertySchema>;
  required?: string[];
}

// Zod inferred types
export type ElicitationActionType = z.infer<typeof ElicitationActionSchema>;
export type ElicitationPropertySchemaType = z.infer<typeof ElicitationPropertySchema>;
export type ElicitationRequestSchemaType = z.infer<typeof ElicitationRequestSchemaSchema>;
export type ElicitationCreateRequestType = z.infer<typeof ElicitationCreateRequestSchema>;
export type ElicitationResponseType = z.infer<typeof ElicitationResponseSchema>;
export type ElicitationStateType = z.infer<typeof ElicitationStateSchema>;

export interface ElicitationCreateRequest {
  message: string;
  requestedSchema: ElicitationRequestSchema;
  tool_call_id?: string;
}

export interface ElicitationResponse {
  action: ElicitationAction;
  content?: Record<string, unknown>;
}

export interface ElicitationState {
  id: string;
  serverName: string;
  userId: string;
  request: ElicitationCreateRequest;
  tool_call_id?: string;
  timestamp: number;
}

// Export Zod schemas
export {
  ElicitationActionSchema,
  ElicitationPropertySchema,
  ElicitationRequestSchemaSchema,
  ElicitationCreateRequestSchema,
  ElicitationResponseSchema,
  ElicitationStateSchema,
};
=======
export type ParsedServerConfig = MCPOptions & {
  url?: string;
  requiresOAuth?: boolean;
  oauthMetadata?: Record<string, unknown> | null;
  capabilities?: string;
  tools?: string;
};

export interface BasicConnectionOptions {
  serverName: string;
  serverConfig: MCPOptions;
}

export interface OAuthConnectionOptions {
  user: TUser;
  useOAuth: true;
  requestBody?: RequestBody;
  customUserVars?: Record<string, string>;
  flowManager: FlowStateManager<o.MCPOAuthTokens | null>;
  tokenMethods?: TokenMethods;
  signal?: AbortSignal;
  oauthStart?: (authURL: string) => Promise<void>;
  oauthEnd?: () => Promise<void>;
  returnOnOAuth?: boolean;
}
>>>>>>> a6fd32a1
<|MERGE_RESOLUTION|>--- conflicted
+++ resolved
@@ -12,7 +12,6 @@
 import type { TokenMethods } from '@librechat/data-schemas';
 import type { FlowStateManager } from '~/flow/manager';
 import type { JsonSchemaType } from '~/types/zod';
-<<<<<<< HEAD
 import {
   ElicitationActionSchema,
   ElicitationPropertySchema,
@@ -21,10 +20,8 @@
   ElicitationResponseSchema,
   ElicitationStateSchema,
 } from '../zod';
-=======
 import type { RequestBody } from '~/types/http';
 import type * as o from '~/mcp/oauth/types';
->>>>>>> a6fd32a1
 
 export type StdioOptions = z.infer<typeof StdioOptionsSchema>;
 export type WebSocketOptions = z.infer<typeof WebSocketOptionsSchema>;
@@ -121,7 +118,6 @@
   { content: FormattedContent[] } | undefined,
 ];
 
-<<<<<<< HEAD
 // Elicitation types
 export type ElicitationAction = 'accept' | 'decline' | 'cancel';
 
@@ -182,7 +178,7 @@
   ElicitationResponseSchema,
   ElicitationStateSchema,
 };
-=======
+
 export type ParsedServerConfig = MCPOptions & {
   url?: string;
   requiresOAuth?: boolean;
@@ -207,5 +203,4 @@
   oauthStart?: (authURL: string) => Promise<void>;
   oauthEnd?: () => Promise<void>;
   returnOnOAuth?: boolean;
-}
->>>>>>> a6fd32a1
+}